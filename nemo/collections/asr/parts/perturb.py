# Taken straight from Patter https://github.com/ryanleary/patter
# TODO: review, and copyright and fix/add comments
import random

import librosa
import numpy as np
from scipy import signal

from nemo import logging
from nemo.collections.asr.parts import collections, parsers
from nemo.collections.asr.parts.segment import AudioSegment

try:
    from nemo.collections.asr.parts import numba_utils

    HAVE_NUMBA = True
except (ImportError, ModuleNotFoundError):
    HAVE_NUMBA = False


class Perturbation(object):
    def max_augmentation_length(self, length):
        return length

    def perturb(self, data):
        raise NotImplementedError


class SpeedPerturbation(Perturbation):
    def __init__(self, sr, resample_type, min_speed_rate=0.9, max_speed_rate=1.1, num_rates=5, rng=None):
        """
        Performs Speed Augmentation by re-sampling the data to a different sampling rate,
        which does not preserve pitch.

        Note: This is a very slow operation for online augmentation. If space allows,
        it is preferable to pre-compute and save the files to augment the dataset.

        Args:
            sr: Original sampling rate.
            resample_type: Type of resampling operation that will be performed.
                For better speed using `resampy`'s fast resampling method, use `resample_type='kaiser_fast'`.
                For high-quality resampling, set `resample_type='kaiser_best'`.
                To use `scipy.signal.resample`, set `resample_type='fft'` or `resample_type='scipy'`
            min_speed_rate: Minimum sampling rate modifier.
            max_speed_rate: Maximum sampling rate modifier.
            num_rates: Number of discrete rates to allow. Can be a positive or negative
                integer.
                If a positive integer greater than 0 is provided, the range of
                speed rates will be discretized into `num_rates` values.
                If a negative integer or 0 is provided, the full range of speed rates
                will be sampled uniformly.
                Note: If a positive integer is provided and the resultant discretized
                range of rates contains the value '1.0', then those samples with rate=1.0,
                will not be augmented at all and simply skipped. This is to unnecessary
                augmentation and increase computation time. Effective augmentation chance
                in such a case is = `prob * (num_rates - 1 / num_rates) * 100`% chance
                where `prob` is the global probability of a sample being augmented.
            rng: Random seed number.
        """
        min_rate = min(min_speed_rate, max_speed_rate)
        if min_rate < 0.0:
            raise ValueError("Minimum sampling rate modifier must be > 0.")

        if resample_type not in ('kaiser_best', 'kaiser_fast', 'fft', 'scipy'):
            raise ValueError("Supported `resample_type` values are ('kaiser_best', 'kaiser_fast', 'fft', 'scipy')")

        self._sr = sr
        self._min_rate = min_speed_rate
        self._max_rate = max_speed_rate
        self._num_rates = num_rates
        if num_rates > 0:
            self._rates = np.linspace(self._min_rate, self._max_rate, self._num_rates, endpoint=True)
        self._res_type = resample_type
        self._rng = random.Random() if rng is None else rng

    def max_augmentation_length(self, length):
        return length * self._max_rate

    def perturb(self, data):
        # Select speed rate either from choice or random sample
        if self._num_rates < 0:
            speed_rate = self._rng.uniform(self._min_rate, self._max_rate)
        else:
            speed_rate = self._rng.choice(self._rates)

        # Skip perturbation in case of identity speed rate
        if speed_rate == 1.0:
            return

        new_sr = int(self._sr * speed_rate)
        data._samples = librosa.core.resample(data._samples, self._sr, new_sr, res_type=self._res_type)


class TimeStretchPerturbation(Perturbation):
    def __init__(self, min_speed_rate=0.9, max_speed_rate=1.1, num_rates=5, n_fft=512, rng=None):
        """
        Time-stretch an audio series by a fixed rate while preserving pitch, based on [1, 2].

        Note:
        This is a simplified implementation, intended primarily for reference and pedagogical purposes.
        It makes no attempt to handle transients, and is likely to produce audible artifacts.

        Reference
        [1] [Ellis, D. P. W. “A phase vocoder in Matlab.” Columbia University, 2002.]
        (http://www.ee.columbia.edu/~dpwe/resources/matlab/pvoc/)
        [2] [librosa.effects.time_stretch]
        (https://librosa.github.io/librosa/generated/librosa.effects.time_stretch.html)

        Args:
            min_speed_rate: Minimum sampling rate modifier.
            max_speed_rate: Maximum sampling rate modifier.
            num_rates: Number of discrete rates to allow. Can be a positive or negative
                integer.
                If a positive integer greater than 0 is provided, the range of
                speed rates will be discretized into `num_rates` values.
                If a negative integer or 0 is provided, the full range of speed rates
                will be sampled uniformly.
                Note: If a positive integer is provided and the resultant discretized
                range of rates contains the value '1.0', then those samples with rate=1.0,
                will not be augmented at all and simply skipped. This is to avoid unnecessary
                augmentation and increase computation time. Effective augmentation chance
                in such a case is = `prob * (num_rates - 1 / num_rates) * 100`% chance
                where `prob` is the global probability of a sample being augmented.
            n_fft: Number of fft filters to be computed.
            rng: Random seed number.
        """
        min_rate = min(min_speed_rate, max_speed_rate)
        if min_rate < 0.0:
            raise ValueError("Minimum sampling rate modifier must be > 0.")

        self._min_rate = min_speed_rate
        self._max_rate = max_speed_rate
        self._num_rates = num_rates
        if num_rates > 0:
            self._rates = np.linspace(self._min_rate, self._max_rate, self._num_rates, endpoint=True)
        self._rng = random.Random() if rng is None else rng

        # Pre-compute constants
        self._n_fft = int(n_fft)
        self._hop_length = int(n_fft // 2)

        # Pre-allocate buffers
        self._phi_advance_fast = np.linspace(0, np.pi * self._hop_length, self._hop_length + 1)
        self._scale_buffer_fast = np.empty(self._hop_length + 1, dtype=np.float32)

        self._phi_advance_slow = np.linspace(0, np.pi * self._n_fft, self._n_fft + 1)
        self._scale_buffer_slow = np.empty(self._n_fft + 1, dtype=np.float32)

    def max_augmentation_length(self, length):
        return length * self._max_rate

    def perturb(self, data):
        # Select speed rate either from choice or random sample
        if self._num_rates < 0:
            speed_rate = self._rng.uniform(self._min_rate, self._max_rate)
        else:
            speed_rate = self._rng.choice(self._rates)

        # Skip perturbation in case of identity speed rate
        if speed_rate == 1.0:
            return

        # Increase `n_fft` based on task (speed up or slow down audio)
        # This greatly reduces upper bound of maximum time taken
        # to compute slowed down audio segments.
        if speed_rate >= 1.0:  # Speed up audio
            fft_multiplier = 1
            phi_advance = self._phi_advance_fast
            scale_buffer = self._scale_buffer_fast

        else:  # Slow down audio
            fft_multiplier = 2
            phi_advance = self._phi_advance_slow
            scale_buffer = self._scale_buffer_slow

        n_fft = int(self._n_fft * fft_multiplier)
        hop_length = int(self._hop_length * fft_multiplier)

        # Perform short-term Fourier transform (STFT)
        stft = librosa.core.stft(data._samples, n_fft=n_fft, hop_length=hop_length)

        # Stretch by phase vocoding
        if HAVE_NUMBA:
            stft_stretch = numba_utils.phase_vocoder(stft, speed_rate, phi_advance, scale_buffer)

        else:
            stft_stretch = librosa.core.phase_vocoder(stft, speed_rate, hop_length)

        # Predict the length of y_stretch
        len_stretch = int(round(len(data._samples) / speed_rate))

        # Invert the STFT
        y_stretch = librosa.core.istft(
            stft_stretch, dtype=data._samples.dtype, hop_length=hop_length, length=len_stretch
        )

        data._samples = y_stretch


class GainPerturbation(Perturbation):
    def __init__(self, min_gain_dbfs=-10, max_gain_dbfs=10, rng=None):
        self._min_gain_dbfs = min_gain_dbfs
        self._max_gain_dbfs = max_gain_dbfs
        self._rng = random.Random() if rng is None else rng

    def perturb(self, data):
        gain = self._rng.uniform(self._min_gain_dbfs, self._max_gain_dbfs)
        # logging.debug("gain: %d", gain)
        data._samples = data._samples * (10.0 ** (gain / 20.0))


class ImpulsePerturbation(Perturbation):
    def __init__(self, manifest_path=None, rng=None):
        self._manifest = collections.ASRAudioText(manifest_path, parser=parsers.make_parser([]))
        self._rng = random.Random() if rng is None else rng

    def perturb(self, data):
        impulse_record = self._rng.sample(self._manifest.data, 1)[0]
        impulse = AudioSegment.from_file(impulse_record.audio_file, target_sr=data.sample_rate)
        # logging.debug("impulse: %s", impulse_record['audio_filepath'])
<<<<<<< HEAD
        impulse_norm = (impulse.samples-min(impulse.samples))/(max(impulse.samples)-min(impulse.samples))
=======
        impulse_norm = (impulse.samples - min(impulse.samples)) / (max(impulse.samples) - min(impulse.samples))
>>>>>>> 73a9ec53
        data._samples = signal.fftconvolve(data._samples, impulse_norm, "same")


class ShiftPerturbation(Perturbation):
    def __init__(self, min_shift_ms=-5.0, max_shift_ms=5.0, rng=None):
        self._min_shift_ms = min_shift_ms
        self._max_shift_ms = max_shift_ms
        self._rng = random.Random() if rng is None else rng

    def perturb(self, data):
        shift_ms = self._rng.uniform(self._min_shift_ms, self._max_shift_ms)
        if abs(shift_ms) / 1000 > data.duration:
            # TODO: do something smarter than just ignore this condition
            return
        shift_samples = int(shift_ms * data.sample_rate // 1000)
        # logging.debug("shift: %s", shift_samples)
        if shift_samples < 0:
            data._samples[-shift_samples:] = data._samples[:shift_samples]
            data._samples[:-shift_samples] = 0
        elif shift_samples > 0:
            data._samples[:-shift_samples] = data._samples[shift_samples:]
            data._samples[-shift_samples:] = 0


class NoisePerturbation(Perturbation):
    def __init__(
        self, manifest_path=None, min_snr_db=40, max_snr_db=50, max_gain_db=300.0, rng=None,
    ):
        self._manifest = collections.ASRAudioText(manifest_path, parser=parsers.make_parser([]))
        self._rng = random.Random() if rng is None else rng
        self._min_snr_db = min_snr_db
        self._max_snr_db = max_snr_db
        self._max_gain_db = max_gain_db

    def perturb(self, data):
        snr_db = self._rng.uniform(self._min_snr_db, self._max_snr_db)
        noise_record = self._rng.sample(self._manifest.data, 1)[0]
        noise = AudioSegment.from_file(noise_record.audio_file, target_sr=data.sample_rate)
        noise_gain_db = min(data.rms_db - noise.rms_db - snr_db, self._max_gain_db)
        # logging.debug("noise: %s %s %s", snr_db, noise_gain_db, noise_record.audio_file)
        # if noise.duration < data.duration:
        #     noise.pad(data._samples.shape[0] - noise._samples.shape[0], symmetric=True)

        # calculate noise segment to use
        start_time = self._rng.uniform(0.0, noise.duration - data.duration)
        if noise.duration > (start_time + data.duration):
            noise.subsegment(start_time=start_time, end_time=start_time + data.duration)

        # adjust gain for snr purposes and superimpose
        noise.gain_db(noise_gain_db)

        if noise._samples.shape[0] < data._samples.shape[0]:
            noise_idx = self._rng.randint(0, data._samples.shape[0] - noise._samples.shape[0])
            data._samples[noise_idx: noise_idx + noise._samples.shape[0]] += noise._samples

        else:
            data._samples += noise._samples


class WhiteNoisePerturbation(Perturbation):
    def __init__(self, min_level=-90, max_level=-46, rng=None):
        self.min_level = int(min_level)
        self.max_level = int(max_level)
        self._rng = np.random.RandomState() if rng is None else rng

    def perturb(self, data):
        noise_level_db = self._rng.randint(self.min_level, self.max_level, dtype='int32')
        noise_signal = self._rng.randn(data._samples.shape[0]) * (10.0 ** (noise_level_db / 20.0))
        data._samples += noise_signal


class EchoPerturbation(Perturbation):
    def __init__(self, min_delay=0.1, max_duration=1.0, max_dampen=0.5, normalize=False, rng=None):
        self.min_delay = min_delay
        self.max_duration = max_duration
        self.max_dampen = max_dampen
        self.normalize = normalize
        self._rng = np.random.RandomState() if rng is None else rng

    def perturb(self, data: AudioSegment):
        min_delay = self._rng.uniform(0., self.min_delay)
        max_delay = self._rng.uniform(min_delay, self.max_duration)
        max_dampen = self._rng.uniform(0., self.max_dampen)

        echo_start = int(min_delay * data._samples.shape[0])
        echo_end = int(max_delay * data._samples.shape[0])
        echo_duration = int(echo_end - echo_start)
        echo_dampen = np.linspace(1.0, max_dampen, num=echo_duration, dtype=np.float32)

        data._samples[echo_start:echo_end] += (data._samples[0:echo_duration] * echo_dampen)

        if self.normalize:
            max_amplitude = np.max(np.abs(data._samples))
            if max_amplitude > 1.0:
                data._samples /= max_amplitude

        return data


perturbation_types = {
    "speed": SpeedPerturbation,
    "time_stretch": TimeStretchPerturbation,
    "gain": GainPerturbation,
    "impulse": ImpulsePerturbation,
    "shift": ShiftPerturbation,
    "noise": NoisePerturbation,
    "white_noise": WhiteNoisePerturbation,
    "echo": EchoPerturbation,
}


def register_perturbation(name: str, perturbation: Perturbation):
    if name in perturbation_types.keys():
        raise KeyError(
            f"Perturbation with the name {name} exists. " f"Type of perturbation : {perturbation_types[name]}."
        )

    perturbation_types[name] = perturbation


class AudioAugmentor(object):
    def __init__(self, perturbations=None, rng=None):
        self._rng = random.Random() if rng is None else rng
        self._pipeline = perturbations if perturbations is not None else []

    def perturb(self, segment):
        for (prob, p) in self._pipeline:
            if self._rng.random() < prob:
                p.perturb(segment)
        return

    def max_augmentation_length(self, length):
        newlen = length
        for (prob, p) in self._pipeline:
            newlen = p.max_augmentation_length(newlen)
        return newlen

    @classmethod
    def from_config(cls, config):
        ptbs = []
        for p in config:
            if p['aug_type'] not in perturbation_types:
                logging.warning("%s perturbation not known. Skipping.", p['aug_type'])
                continue
            perturbation = perturbation_types[p['aug_type']]
            ptbs.append((p['prob'], perturbation(**p['cfg'])))
        return cls(perturbations=ptbs)<|MERGE_RESOLUTION|>--- conflicted
+++ resolved
@@ -218,11 +218,7 @@
         impulse_record = self._rng.sample(self._manifest.data, 1)[0]
         impulse = AudioSegment.from_file(impulse_record.audio_file, target_sr=data.sample_rate)
         # logging.debug("impulse: %s", impulse_record['audio_filepath'])
-<<<<<<< HEAD
-        impulse_norm = (impulse.samples-min(impulse.samples))/(max(impulse.samples)-min(impulse.samples))
-=======
         impulse_norm = (impulse.samples - min(impulse.samples)) / (max(impulse.samples) - min(impulse.samples))
->>>>>>> 73a9ec53
         data._samples = signal.fftconvolve(data._samples, impulse_norm, "same")
 
 
